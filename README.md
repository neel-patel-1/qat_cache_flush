# Modified QuickAssist Technology(QAT) OpenSSL\* Engine with AES-GCM Offloading

modifications are in qat_sw_gcm.c and qat_hw_gcm.h

<<<<<<< HEAD
<p align=center>
<img src="docs/images/qat_engine.png" alt="drawing" width="300"/>
</p>

## Features
Features of the QAT_Engine are described [here](docs/features.md).

## Limitations and Known Issues
Limitations and known issues for the QAT_Engine are described [here](docs/limitations.md).

## Requirements
- [Hardware Requirements](docs/hardware_requirements.md)
- [Software Requirements](docs/software_requirements.md)

## Installation Instructions
Installation consists of the following:
<details>
<summary markdown="span">Install Prerequisites</summary>

<br> Switch to Build the Intel® QuickAssist Technology OpenSSL* Engine - Example 5  and use the `make depend` target to clone and build the latest compatible versions of the dependant libraries automatically based on the target in the QAT Engine build configure.

<details>
<summary markdown="span">qat_hw Prerequisites </summary>

<br> Install the Intel&reg; QuickAssist Technology Driver using instructions from the Getting Started Guide

| Platform   |    Getting Started Guide |
|----|   -|
|Intel&reg; Xeon&reg; with Intel&reg; C62X Series Chipset<br>Intel&reg; Atom&trade; Processor with Intel&reg C3xx series <br> Intel&reg; Communications Chipset 8925 to 8955 Series|Intel&reg; QAT Software for Linux\* - [Getting Started Guide Hardware v1.x CE Release](https://cdrdv2.intel.com/v1/dl/getContent/710059) |
|Intel® Xeon® Scalable Processor family with Intel® QAT Gen4/Gen4m| Intel&reg; QAT Software for Linux\* - [Getting Started Guide Hardware v2.0](https://cdrdv2.intel.com/v1/dl/getContent/632506) |

Other technical collaterals of the Intel&reg; QuickAssist Technology driver
can be found in the below page.
* [Intel&reg; QuickAssist Technology](https://developer.intel.com/quickassist)

## Contiguous memory driver

The Intel&reg; QAT API requires many of the data structures (those that will be
passed to the hardware) to be allocated in contiguous pinned memory in order to
support DMA operations. You must either supply your own contiguous memory driver
and make changes to the engine to make use of it or use one of the following
drivers:

### User Space DMA-able Memory (USDM) Component

The Intel&reg; QAT Driver for QAT_HW comes with its own
contiguous pinned memory driver that is compatible with the Intel&reg; QAT
OpenSSL\* Engine. The USDM component is of a higher quality than the
qat\_contig\_mem driver provided within the Intel&reg; QAT OpenSSL\* Engine,
and is the preferred option. The USDM component is used by the Intel&reg; QAT
Driver itself, and also has the following additional features:

* Support for virtualization
* Support for configurable slab sizes
* Support for configurable secure freeing of memory (overwrite with zeros)
* Support for configurable slab caching
* Support for newer kernels
* Support for thread specific memory to avoid locks (QAT_HW Version 1.7 & 1.8 only)

The USDM component is located within the Intel&reg; QAT Driver for QAT_HW
source code in the following subdirectory: `quickassist/utilities/libusdm_drv`.
As the USDM component is also used by the QAT_HW driver itself it will have
already been built when the driver was built. It may also already be loaded as
well, and you can check by running `lsmod` and looking for usdm_drv in the list.
If not present it can be loaded as follows:

```bash
modprobe usdm_drv.ko
```
The USDM thread specific memory can be enabled in QAT_HW driver using the below
configure flags in driver build which is only needed for multithreaded
application for performance improvement. This is supported from version 4.20
of QAT_HW Version 1.7 driver only.

```bash
./configure --enable-icp-thread-specific-usdm --enable-128k-slab
```

**Note:** See [Limitations and Known Issues](docs/limitations.md) for multithreaded limitations, including performance with OpenSSL.

#### Example contiguous memory driver - qat\_contig\_mem

This step is not required if using the default USDM driver above. The Intel&reg;
QAT OpenSSL\* Engine comes with an example kernel space contiguous memory driver
that can be used to try out operation of the engine. It is considered to be an
example only and is not written to be a production quality driver.
The use of the qat\_contig\_mem driver can be enabled using the configure
option `--enable-qat_hw_contig_mem` that tells the build that the Intel&reg;
QAT OpenSSL\* Engine should be compiled to use the qat_contig_mem component
instead of the USDM memory driver above.

Building and loading the qat_contig_mem driver assuming:

* The Intel&reg; QAT OpenSSL\* Engine was cloned to its own location at the
  root of the drive: `/`.

To build/install the qat\_contig\_mem driver follow these steps:

```bash
cd /QAT_Engine/qat_contig_mem
make
make load
make test
```

The expected output from `make test` should be something similar to the
following:

    seg mapped to 0x7f9eedd6e000, virtualAddress in seg 0xffff880ac9c0c000,
    length 64
    Hello world!
    # PASS Verify for QAT Contig Mem Test

#### Shared Virtual Memory

QAT gen4 devices(4xxx) supports Shared Virtual Memory (SVM) that allows the use
of unpinned user space memory avoiding the memcpy of buffers to pinned contiguous memory.
The SVM support in the driver enables passing of virtual addresses to the QAT hardware for
processing acceleration requests, i.e. addresses are the same virtual addresses used in
the calling process supporting Zero-copy. This Support in the QAT Engine can be enabled
dynamically by setting `SvmEnabled = 1` and `ATEnabled = 1` in the QAT PF and VF device's
driver config file(s) along with other prerequistes mentioned below.

### Prerequisites

The Following parameter needs to be enabled in BIOS and is supported only in
QAT gen4 devices.

* Support for Shared Virtual Memory with Intel IOMMU
* Enable VT-d
* Enable ATS

</details>
<details>
<summary markdown="span">qat_sw Prerequisites<br></summary>

- Verify qat_sw components are installed as described in [Software requirements](docs/software_requirements.md#qat_sw-requirements)

</details>
</details>
<details>
<summary>Install OpenSSL*    (Note this step is not required if OpenSSL* 1.1.1 or 3.0 is already installed)</summary>

## Build OpenSSL\*

This step is not required if building the Intel&reg; QAT OpenSSL\* Engine
against system prebuilt OpenSSL\* 1.1.1 or 3.0. When using the prebuild system OpenSSL library
the engine library is installed in the system OpenSSL engines directory.

Clone OpenSSL\* from Github\* at the following location:

    git clone https://github.com/openssl/openssl.git

It is recommended to checkout and build against the OpenSSL\* git tag
specified in the Software Requirements section. OpenSSL\* Version 1.1.1
and 3.0 are only supported.

Due to the nature of the Intel&reg; QAT OpenSSL\* Engine being a dynamic engine
it can only be used with shared library builds of OpenSSL\*.

Note: It is not recommended to install the accelerated version of OpenSSL\* as
your default system library. If you do, you may find that acceleration is used
unexpectedly by other applications on the system resulting in
undesired/unsupported behaviour. The `--prefix` can be used with the `./config`
command to specify the location that `make install` will copy files to. Please
see the OpenSSL\* INSTALL file for full details on usage of the `--prefix`
option.

With OpenSSL\* version 1.1.0 and on, binaries are installed in standard
directories by default, and the addition of runpath directories is not done
automatically.  If you wish to install OpenSSL\* in a non-standard location
(recommended), the runpath directories can be specified via the OpenSSL\*
Configure command, which recognises the arguments `-rpath` and `-R` to support
user-added rpaths.  For convenience, a Makefile variable `LIBRPATH` has also
been added which is defined as the full path to a subdirectory of the
installation directory. The subdirectory is named `lib` by default.
If you do not wish to use `LIBRPATH`, the rpath can be specified directly.
The syntax for specifying a rpath is as follows:

    ./config [options] -Wl,-rpath,\${LIBRPATH}

The `-rpath` can be replaced with `-R` for brevity. If you do not wish
to use the built-in variable LIBRPATH, the syntax for specifying a rpath of
`/usr/local/ssl/lib` for example would be:

    ./config [options] -Wl,-rpath,/usr/local/ssl/lib

Alternatively, you can specify the rpath by adding it to the environment
variable `LD_LIBRARY_PATH` via the command:

    export LD_LIBRARY_PATH=$LD_LIBRARY_PATH:`RPATH`

where `RPATH` is the full path(s) to the shared libraries.  This is not the
preferred method though.
`
The following example is assuming:

* The OpenSSL\* source was cloned from Github* to its own location at the root
  of the drive: `/`.
* You want OpenSSL\* to be installed to `/usr/local/ssl`.

An example build would be:
```bash
cd /openssl
./config --prefix=/usr/local/ssl -Wl,-rpath,\${LIBRPATH}
make depend (if recommended by the OpenSSL* build system)
make
make install
```
As the Intel&reg; QAT OpenSSL\* Engine will be built as a dynamic engine it is
important to tell OpenSSL\* where to find the dynamic engines at runtime. This
is achieved by exporting the following environment variable (assuming the
example paths above):

    OpenSSL 1.1.1: export OPENSSL_ENGINES=/usr/local/ssl/lib/engines-1.1

    OpenSSL 3.0: export OPENSSL_ENGINES=/usr/local/ssl/lib64/engines-3

Note: This variable will need to be present in the environment whenever the
engine is used and not needed when provider is used.

Load/Initialize Engine using the OpenSSL\* config file is located
[here](docs/openssl_config.md)

Further information on building OpenSSL\* can be found in the INSTALL file
distributed with the OpenSSL\* source code or on the official OpenSSL\* Wiki in
the Compilation and Installation section:
<https://wiki.openssl.org/index.php/Compilation_and_Installation>

</details>

<details>
<summary>Build the Intel&reg; QuickAssist Technology OpenSSL* Engine</summary>

## Build the Intel&reg; QuickAssist Technology OpenSSL\* Engine

Clone the Github\* repository containing the Intel&reg; QAT OpenSSL\* Engine:

    git clone https://github.com/intel/QAT_Engine.git

When building it is possible to specify command line options that can be
used to turn engine functionality on and off. The complete list of these
options is available [here](docs/config_options.md).

The prerequisite to run autogen.sh is to have autotools (autoconf, automake,
libtool and pkg-config) installed in the system.

```bash
cd /QAT_Engine
./autogen.sh
```

./autogen.sh will regenerate autoconf tools files.

### Example Builds
Here are a few example builds that demonstrate how the Intel&reg; QAT OpenSSL\*
Engine can be configured to use qat_hw and/or qat_sw.

<details>
<summary>Example 1: qat_hw target with OpenSSL\* 1.1.1 or 3.0 built from source</summary>
<br>

The following example is assuming:

* The Intel&reg; QAT OpenSSL\* Engine was cloned to its own location at the root
  of the drive: `/`.
* The Intel&reg; QAT Driver version 1.7 or 2.0 was unpacked within `/QAT` and using
  the USDM component.
* OpenSSL\* 1.1.1 or 3.0 built from source is being used and installed to `/usr/local/ssl`.

To build and install the Intel&reg; QAT OpenSSL\* Engine:

```bash
cd /QAT_Engine
./configure \
--with-qat_hw_dir=/QAT \
--with-openssl_install_dir=/usr/local/ssl
make
make install
```

In the above example this will create the file `qatengine.so` and copy it to
`/usr/local/ssl/lib/engines-1.1`.

For building QAT Engine against qatlib(intree driver) from source which is
installed to default location "/usr/local" use `--with-qat_hw_dir=/usr/local`
or provide the path that is used in the prefix to build qatlib.

If qatlib is installed via RPM (both library and development headers) then
`-with-qat_hw_dir` is not needed as qatengine automatically picks qatlib
libraries and headers from the default location `/usr/lib64`.

<br>
</details>

<details>
<summary>Example 2: qat_hw target with Prebuilt OpenSSL\* 1.1.1 or 3.0</summary>
<br>

The following example is assuming:
* The Intel&reg; QAT OpenSSL\* Engine was cloned to its own location at the root
  of the drive: `/`.
* The Intel&reg; QAT Driver was unpacked within `/QAT` and using
  the USDM component.
* Prebuilt OpenSSL\* (both library and devel RPM packages) are installed in
  the system and the OpenSSL\* version is in the `1.1.1 or 3.0` series.

To build and install the Intel&reg; QAT OpenSSL\* Engine:

```bash
cd /QAT_Engine
./configure  --with-qat_hw_dir=/QAT
make
make install
```
In the above example this will create the file `qatengine.so` and copy it to
the engines dir of the system which can be checked using
`pkg-config --variable=enginesdir libcrypto`.

If qatlib is installed via RPM (both library and development headers) then
`-with-qat_hw_dir` is not needed as qatengine automatically picks qatlib
libraries and headers from the default location `/usr/lib64`.


<br>
</details>

<details>
<summary>Example 3: qat_hw + qat_sw target with Prebuilt OpenSSL\* 1.1.1 or 3.0</summary>
<br>

The following example is assuming:

* The Intel&reg; QAT OpenSSL\* Engine was cloned to its own location at the root
  of the drive: `/`.
* The Intel&reg; QAT Driver was unpacked within `/QAT` and using
  the USDM component.
* Intel&reg; Multi-Buffer Crypto for IPsec Library was installed to the default path
* OpenSSL\* 1.1.1 or 3.0 built from source is being used and installed to `/usr/local/ssl`.

To build and install the Intel&reg; QAT OpenSSL\* Engine:

```bash
cd /QAT_Engine
./configure \
--with-qat_hw_dir=/QAT \
--enable-qat_sw \
--with-openssl_install_dir=/usr/local/ssl
make
make install
```

- In the above example this will create the file `qatengine.so` and copy it to
  `/usr/local/ssl/lib/engines-1.1`.
- AES-GCM operations are handled by qat_sw
- Other cryptographic operations are handled by qat_hw

<br>
</details>

<details>
<summary>Example 4: qat_sw target with Prebuilt OpenSSL\* 1.1.1 or 3.0 </summary>
<br>

The following example is assuming:

* The Intel&reg; QAT OpenSSL\* Engine was cloned to its own location at the root
  of the drive: `/`.
* The Intel&reg; Crypto Multi-buffer library was installed to the default path
  (/usr/local).
* The Intel&reg; Multi-Buffer crypto for IPsec Library was installed to its
  default path (/usr/). (Optional if QAT SW AES-GCM support is not needed).
* Prebuilt OpenSSL\* 1.1.1 or 3.0 from the system is used.

To build and install the Intel&reg; QAT OpenSSL\* Engine with QAT Software support:

```bash
cd /QAT_Engine
./configure --enable-qat_sw
make
make install
```
In the above example, `--disable-qat_hw` needs to be provided if the system
has qatlib installed.
Note : `--enable-qat_sw` checks crypto_mb and IPSec_MB libraries in its
respective default path (/usr/local/lib and /usr/lib) or in the path provided
in the config flag `--with-qat_sw_crypto_mb_install_dir` (for crypto_mb) and
`--with-qat_sw_ipsec_mb_install_dir` (for ipsec_mb). If any of the libraries
is not installed then their corresponding algorithm support is disabled
(crypto_mb library for PKE algorithms and IPSec_mb library for AES-GCM).
<br><br>
</details>

<details>
<summary>Example 5: Using `make depend` for building dependant libraries and build QAT Engine
<br>

This QAT Engine supports building and installing the dependant libraries automatically when
the make option `make depend` is specified before make which clones the latest release of
dependant libraries (OpenSSL, QAT_HW(QAT1.7, QAT1.8 & QAT2.0 OOT Linux driver),
QAT_SW(ipp-crypto & ipsec_mb) based on the flags enabled in the QAT Engine build configure.

```bash
cd /QAT_Engine
git submodule update --init
./configure \
--with-qat_hw_dir=/QAT \  #For QAT_HW supported platforms
--enable-qat_sw \ #For QAT_SW supported platforms
--with-openssl_install_dir=/usr/local/ssl # OpenSSL install path
make depend
make
make install
```

In the above example this will clone and install QAT Engine(qat_hw + qat_sw)
along with their dependant libraries installed in the path specifed for QAT_HW
and default path for QAT_SW (`/usr/local` for ipp-crypto & `/usr` for ipsec_mb) with
qatengine.so library installed in the path `/usr/local/ssl/lib64/engines-3`.
The dependant libaries are built and installed based on the QAT Engine build configure
flags provided for qat_hw, qat_sw or qat_hw + qat_sw target using OpenSSL3.0.

Please note `make depend` target is not supported in FreeBSD OS, Virtualized environment,
BoringSSL, BabaSSL and qatlib dependency build. The Dependant library versions used are updated in
[Software Requirements section](https://github.com/intel/QAT_Engine/blob/master/docs/software_requirements.md)
and OpenSSL version is latest of 3.0

<br>
</details>

<details>
<summary>Enable plock optimization in QAT Engine for Multithread applications</summary>
<br>

Progressive Lock (plock) optimization in QAT Engine provides an alternative to
pthread's rwlock as in Haproxy. This plock is an alternative to read/write locks
in the pthread library and optimizes read/write locking with a series of atomic
operations and there will be no more syscalls in case of contention. The benefit
of plock is that it saves lot of CPU and improves performance with higher number
of threads for multithread applications. In case of Haproxy, this can directly
enabled in the Haproxy build with addition build flag "USE_PTHREAD_EMULATION=1".

### Build Flag to enable plock optimization

QAT Engine generates dynamic libraries and currently enables Plock by preloading.

-  When compiling the qat engine, add the compilation option
   `--enable-qat_plock`, and the `libplock.so` will be generated.
   eg: ./configure --enable-qat_sw --enable-qat_plock
       --with-openssl_install_dir=${OPENSSL_INSTALL_DIR}
- Set the environment variable ‘LD_PRELOAD’ to use the plock optimization.
   eg: export LD_PRELOAD = ${OPENSSL_INSTALL_DIR}/lib/engine-1.1/libplock.so
Note: The `LD_PRELOAD` must be set before launching the multithread Application.

<br>
</details>
</details>

<details>
<summary>[For BoringSSL only] Build the Intel&reg; QuickAssist Technology BoringSSL* Library</summary>

Please refer [BoringSSL section](docs/bssl_support.md) for steps to build the
Intel® QuickAssist Technology BoringSSL* library which supports RSA and ECDSA QAT
Hardware and QAT Software Acceleration using BoringSSL.

</details>

<details>
<summary>Copy the Intel&reg; QuickAssist Technology Driver config file(s)</summary>

## Copy the Intel&reg; QuickAssist Technology Driver config files for qat_hw

This step is not required for qat_sw target. The Intel&reg; QAT OpenSSL\*
Engine includes example conf files to use with the Intel&reg; QAT Driver.
The Intel&reg; QAT OpenSSL\* Engine will not function with the default
Intel&reg; QAT Driver conf file because the default conf does not contain a
`[SHIM]` section which the Intel&reg; QAT OpenSSL\* Engine requires by default.
The default section name in the QAT OpenSSL\* Engine can be modified if required
by either using the engine ctrl command SET_CONFIGURATION_SECTION_NAME or by
setting the environment variable "QAT_SECTION_NAME".
The conf files are located at:

    /path/to/qat_engine/qat_hw_config

The files are grouped by acceleration device(dh895xcc or c6xx or c3xxx
or 200xx or c4xxx or 4xxx), please choose the files appropriate to your
acceleration device only.

The files are also split into `multi_process` and `multi_thread`.

If your application runs one (or very few) processes, but has multiple threads
in each process, each accessing the acceleration device, then you should pick
the `multi_thread` config files. An example of this is a webserver
that creates a new thread for each incoming connection.

If your application scales by creating new processes, then you should pick the
`multi_process` config files. An example of this is an event driven
application that runs as a single thread in an event loop.  In this type of
application it is usual for the application to create at least one new process
for each cpu core you want to utilize.

For event driven polling based application, change the parameter `Cy$nIsPolled=1`
to `Cy$nIsPolled=2` for each instances($n) in the respective config file to use
event driven polling support. Event driven config files are only supported in Linux.
Once you have decided which config file you should use, or created your own you
should follow the procedure below to install it:

1. Stop the acceleration driver as described in the Section 3.4
   Starting/Stopping the Acceleration software from the
   Getting Started Guide available in [Intel&reg; QuickAssist Technology Driver](https://developer.intel.com/quickassist)

2. Copy the appropriate `.conf` file to `/etc` for n number of QAT devices

3. Start the acceleration driver as described in the Section 3.4
   Starting/Stopping the Acceleration software from the
   Getting Started Guide available in [Intel&reg; QuickAssist Technology Driver](https://developer.intel.com/quickassist)
</details>

<details>
<summary>Test the Intel&reg; QuickAssist Technology OpenSSL* Engine</summary>

## Test the Intel&reg; QuickAssist Technology OpenSSL\* Engine

Run this command to verify the Intel&reg; QAT OpenSSL\* Engine is loaded
correctly: This should not be used to determine QAT Engine capabilities as
it will not display all the algorithms that are supported in QAT Engine.

```text
cd /path/to/openssl_install/bin
./openssl engine -t -c -v qatengine
```

qat_hw target output will be:
```text
(qatengine) Reference implementation of QAT crypto engine(qat_hw) <qatengine version>
 [RSA, DSA, DH, AES-128-CBC-HMAC-SHA1, AES-128-CBC-HMAC-SHA256,
 AES-256-CBC-HMAC-SHA1, AES-256-CBC-HMAC-SHA256, TLS1-PRF, HKDF, X25519, X448]
    [ available ]
    ENABLE_EXTERNAL_POLLING, POLL, SET_INSTANCE_FOR_THREAD,
    GET_NUM_OP_RETRIES, SET_MAX_RETRY_COUNT, SET_INTERNAL_POLL_INTERVAL,
    GET_EXTERNAL_POLLING_FD, ENABLE_EVENT_DRIVEN_POLLING_MODE,
    GET_NUM_CRYPTO_INSTANCES, DISABLE_EVENT_DRIVEN_POLLING_MODE,
    SET_EPOLL_TIMEOUT, SET_CRYPTO_SMALL_PACKET_OFFLOAD_THRESHOLD,
    ENABLE_INLINE_POLLING, ENABLE_HEURISTIC_POLLING,
    GET_NUM_REQUESTS_IN_FLIGHT, INIT_ENGINE, SET_CONFIGURATION_SECTION_NAME,
    ENABLE_SW_FALLBACK, HEARTBEAT_POLL, DISABLE_QAT_OFFLOAD
```

qat_sw target output will be:
```text
(qatengine) Reference implementation of QAT crypto engine(qat_sw) <qatengine version>
 [RSA, id-aes128-GCM, id-aes192-GCM, id-aes256-GCM, X25519]
     [ available ]
     ENABLE_EXTERNAL_POLLING, POLL, ENABLE_HEURISTIC_POLLING,
     GET_NUM_REQUESTS_IN_FLIGHT, INIT_ENGINE
```

Detailed information about the engine specific messages is available [here](docs/engine_specific_messages.md).
Also `./openssl engine -t -c -vvvv qatengine` gives brief description about each ctrl command.
<br>
</details>
<details>
<summary>Testing the Intel&reg; QuickAssist Technology OpenSSL* Engine using OpenSSL* speed utility</summary>

## Testing the Intel&reg; QuickAssist Technology OpenSSL\* Engine using OpenSSL\* speed utility

```text
cd /path/to/openssl_install/bin

qat_hw

* RSA 2K
  * Asynchronous
  ./openssl speed -engine qatengine -elapsed -async_jobs 72 rsa2048
  * Synchronous
  ./openssl speed -engine qatengine -elapsed rsa2048
  * OpenSSL Software
  ./openssl speed -elapsed rsa2048
* ECDH Compute Key
  * Asynchronous
  ./openssl speed -engine qatengine -elapsed -async_jobs 36 ecdh
  * Synchronous
  ./openssl speed -engine qatengine -elapsed ecdh
  * OpenSSL Software
  ./openssl speed -elapsed ecdh
* Chained Cipher: aes-128-cbc-hmac-sha1
  * Asynchronous
  ./openssl speed -engine qatengine -elapsed -async_jobs 128 -multi 2 -evp aes-128-cbc-hmac-sha1
  * Synchronous
  ./openssl speed -engine qatengine -elapsed -multi 2 -evp aes-128-cbc-hmac-sha1
  * OpenSSL Software
  ./openssl speed -elapsed -multi 2 -evp aes-128-cbc-hmac-sha1

qat_sw (Intel(R) Crypto Multi-buffer library)

* RSA 2K
  ./openssl speed -engine qatengine -elapsed -async_jobs 8 rsa2048
* ECDH X25519
  ./openssl speed -engine qatengine -elapsed -async_jobs 8 ecdhx25519
* ECDH P-256
  ./openssl speed -engine qatengine -elapsed -async_jobs 8 ecdhp256
* ECDSA P-256
  ./openssl speed -engine qatengine -elapsed -async_jobs 8 ecdsap256
* ECDH P-384
  ./openssl speed -engine qatengine -elapsed -async_jobs 8 ecdhp384
* ECDSA P-384
  ./openssl speed -engine qatengine -elapsed -async_jobs 8 ecdsap384

qat_sw (Intel(R) Multi-Buffer Crypto for IPsec)

* AES-128-GCM
  ./openssl speed -engine qatengine -elapsed -evp aes-128-gcm
* AES-192-GCM
  ./openssl speed -engine qatengine -elapsed -evp aes-192-gcm
* AES-256-GCM
  ./openssl speed -engine qatengine -elapsed -evp aes-256-gcm
```
</details>
<details>
<summary>Testing the Intel&reg; QuickAssist Technology OpenSSL* Engine using testapp utility</summary>

## Testing the Intel&reg; QuickAssist Technology OpenSSL* Engine using testapp utility</summary>

```text
cd /path/to/qat_engine
make test
./testapp.sh QAT_HW (For testing algorithms supported by QAT_HW)
./testapp.sh QAT_SW (For testing algorithms supported by QAT_SW)
```
The `testapp.sh` script will run the corresponding functional tests supported
by QAT_HW and QAT_SW. Please note that the QAT Engine should be built with
that support for the tests.

Additional information for testapp tests available with the help option
`./testapp -help`
</details>



## Key Protection Technology(KPT) feature
Please refer to: [KPT README](docs/KPT_Feature.md)

## Troubleshooting
Troubleshooting information is available [here](docs/troubleshooting.md).

## Further Reading
Links to additional content is available [here](docs/additional_information.md).

## Licensing Information
Licensing information is available [here](docs/licensing.md).

## Legal
Legal information is available [here](docs/legal.md).
=======
>>>>>>> ed3d116e
<|MERGE_RESOLUTION|>--- conflicted
+++ resolved
@@ -2,7 +2,6 @@
 
 modifications are in qat_sw_gcm.c and qat_hw_gcm.h
 
-<<<<<<< HEAD
 <p align=center>
 <img src="docs/images/qat_engine.png" alt="drawing" width="300"/>
 </p>
@@ -655,5 +654,3 @@
 
 ## Legal
 Legal information is available [here](docs/legal.md).
-=======
->>>>>>> ed3d116e
