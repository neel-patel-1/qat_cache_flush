--- conflicted
+++ resolved
@@ -190,13 +190,7 @@
 #endif
     int          retval = 1;
 
-<<<<<<< HEAD
     /* Make sure we have an initialized ipsec mb manager before we start calling APIs */
-=======
-    /* Make sure we have an initalized ipsec mb manager before we start calling APIs */
-	/*removing need for ipsec_mgr*/
-	/*
->>>>>>> ed3d116e
     if (!ipsec_mgr) {
         WARN("Intel IPsec MB Manager not Initialized.\n");
         QATerr(QAT_F_VAESGCM_CIPHERS_INIT, QAT_R_INIT_FAILURE);
@@ -952,7 +946,6 @@
 
     /* Distinguish between a regular crypto update and the TLS case
      * qctx->tls_aad_len only set when EVP_CTRL_AEAD_TLS1_AAD control is sent */
-<<<<<<< HEAD
     if (qctx->tls_aad_len >= 0)
 #ifdef QAT_OPENSSL_PROVIDER
         return aes_gcm_tls_cipher(ctx, out, padlen, in, len, enc);
@@ -1072,122 +1065,6 @@
 #else
      return len;
 #endif
-=======
-    if (qctx->tls_aad_len >= 0){
-        return aes_gcm_tls_cipher(ctx, out, in, len, qctx, enc);
-	}
-
-
-
-    return len;
-}
-
-/******************************************************************************
- * function:
- *    aes_gcm_tls_cipher(EVP_CIPHER_CTX *evp_ctx, unsigned char *out,
- *                           const unsigned char *in, size_t len)
- *
- * @param evp_ctx [IN]  - pointer to existing context
- * @param out     [OUT] - output buffer for transform result
- * @param in      [IN]  - input buffer
- * @param len     [IN]  - length of input buffer
- *
- * @retval -1      function failed
- * @retval  1      function succeeded
- *
- * description:
- *    This function performs the cryptographic transform according to the
- *  parameters setup during initialisation.
- *
- *  This is the function used in the TLS case.
- *
- ******************************************************************************/
-int aes_gcm_tls_cipher(EVP_CIPHER_CTX*      ctx,
-                       unsigned char*       out,
-                       const unsigned char* in,
-                       size_t               len,
-                       vaesgcm_ctx*         qctx,
-                       int                  enc)
-{
-    unsigned int   message_len      = 0;
-    int  nid = 0;
-    void* tag = NULL;
-    unsigned int   tag_offset       = len - EVP_GCM_TLS_TAG_LEN;
-    unsigned char* orig_payload_loc = (unsigned char*)in;
-    struct gcm_key_data* key_data_ptr = NULL;
-    struct gcm_context_data* gcm_ctx_ptr = NULL;
-	long long unsigned int gzbl = 0;
-	volatile __m128i config[2];
-
-	/* encrypt zero block for input to ghash*/
-	__m128i key_schedule[20];
-
-    DEBUG("enc = %d - ctx = %p, out = %p, in = %p, len = %zu\n", enc, (void*)ctx, (void*)out,
-          (void*)in, len);
-
-    if (NULL == in || out != in || len < (EVP_GCM_TLS_EXPLICIT_IV_LEN + EVP_GCM_TLS_TAG_LEN)) {
-        WARN("Input parameters are not valid\n");
-        QATerr(QAT_F_AES_GCM_TLS_CIPHER, QAT_R_INVALID_INPUT_PARAMETER);
-        return -1;
-    }
-
-	/* encrypt first block */
-	DO_ENC_BLOCK( *(__m128i *)in, key_schedule );
-	DO_ENC_BLOCK( *(__m128i *)in, key_schedule );
-
-	/* MMIO write */
-	config[0] = *(__m128i *)in; 
-	config[1] = *(__m128i *)gzbl;
-
-
-    /* This is the length of the message that must be encrypted */
-    message_len = len - (EVP_GCM_TLS_EXPLICIT_IV_LEN + EVP_GCM_TLS_TAG_LEN);
-
-	/* Perform MMIO Writes and generate encrypted IV and encrypted 0-block for GF
-	 * Multipliers*/
-
-
-
-    if (enc) {
-		DEBUG("COMPCPY\n");
-		/*COMP COPY*/
-
-		/* flush fl_% of data not already in DRAM */
-		DEBUG( "START MSG DATA FLUSH \n" );
-		#ifdef DO_FLUSH
-		for (int i=0; i < message_len / (fl_ratio); i+=64){
-			DEBUG ("FLUSH 64 byte %d \n");
-			_mm_clflush(in + i);
-		}
-		#endif
-
-		out = (void *)in;
-
-        qctx->tag_set = 1;
-    } else {
-		DEBUG("COMPCPY\n");
-		/*COMP COPY*/
-
-		/* flush fl_% of data not already in DRAM */
-		#ifdef DO_FLUSH
-		DEBUG( "START MSG DATA FLUSH \n" );
-		for (int i=0; i < message_len / (fl_ratio); i+=64){
-			DEBUG ("FLUSH 64 byte %d \n");
-			_mm_clflush(in + i);
-		}
-		#endif
-
-		out = (void *)in;
-
-        qctx->tag_set = 1;
-
-    }
-
-    if (enc)
-        return len;
-    else
-        return message_len;
->>>>>>> ed3d116e
 }
 
 /******************************************************************************
