/* ====================================================================
 *
 *
 *   BSD LICENSE
 *
 *   Copyright(c) 2020-2023 Intel Corporation.
 *   All rights reserved.
 *
 *   Redistribution and use in source and binary forms, with or without
 *   modification, are permitted provided that the following conditions
 *   are met:
 *
 *     * Redistributions of source code must retain the above copyright
 *       notice, this list of conditions and the following disclaimer.
 *     * Redistributions in binary form must reproduce the above copyright
 *       notice, this list of conditions and the following disclaimer in
 *       the documentation and/or other materials provided with the
 *       distribution.
 *     * Neither the name of Intel Corporation nor the names of its
 *       contributors may be used to endorse or promote products derived
 *       from this software without specific prior written permission.
 *
 *   THIS SOFTWARE IS PROVIDED BY THE COPYRIGHT HOLDERS AND CONTRIBUTORS
 *   "AS IS" AND ANY EXPRESS OR IMPLIED WARRANTIES, INCLUDING, BUT NOT
 *   LIMITED TO, THE IMPLIED WARRANTIES OF MERCHANTABILITY AND FITNESS FOR
 *   A PARTICULAR PURPOSE ARE DISCLAIMED. IN NO EVENT SHALL THE COPYRIGHT
 *   OWNER OR CONTRIBUTORS BE LIABLE FOR ANY DIRECT, INDIRECT, INCIDENTAL,
 *   SPECIAL, EXEMPLARY, OR CONSEQUENTIAL DAMAGES (INCLUDING, BUT NOT
 *   LIMITED TO, PROCUREMENT OF SUBSTITUTE GOODS OR SERVICES; LOSS OF USE,
 *   DATA, OR PROFITS; OR BUSINESS INTERRUPTION) HOWEVER CAUSED AND ON ANY
 *   THEORY OF LIABILITY, WHETHER IN CONTRACT, STRICT LIABILITY, OR TORT
 *   (INCLUDING NEGLIGENCE OR OTHERWISE) ARISING IN ANY WAY OUT OF THE USE
 *   OF THIS SOFTWARE, EVEN IF ADVISED OF THE POSSIBILITY OF SUCH DAMAGE.
 *
 *
 * ====================================================================
 */

/*****************************************************************************
 * @file qat_sw_ipsec_inf.c
 *
 * This file provides wrapper functions that calls intel-ipsec APIs based
 * on the NID
 *
 ****************************************************************************/

/* Standard Includes */
#include <stdio.h>

/* Local Includes */
#include "qat_sw_gcm.h"
<<<<<<< HEAD
#if defined(ENABLE_QAT_FIPS) && defined(ENABLE_QAT_SW_SHA2)
int qat_imb_sha2(int nid, IMB_MGR *ipsec_mgr, unsigned char hash_type,
                 const void *data, size_t len, unsigned char *out);
#endif
=======
#include "qat_utils.h"


>>>>>>> ed3d116e
void qat_imb_aes_gcm_precomp(int nid, IMB_MGR *ipsec_mgr,
                             const void *key,
                             struct gcm_key_data *key_data_ptr)
{

	DEBUG("AES_PRECOMP\n");
    switch (nid) {
        case NID_aes_128_gcm:
			DEBUG("PRECOMP PRE AVX512\n");
            //aes_keyexp_128_enc_avx512(key, key_data_ptr);
			DEBUG("PRECOMP PRE IMB\n");
            //IMB_AES128_GCM_PRECOMP(ipsec_mgr, key_data_ptr);
            break;

        case NID_aes_192_gcm:
			DEBUG("PRECOMP PRE AVX512\n");
            //aes_keyexp_192_enc_avx512(key, key_data_ptr);
			DEBUG("PRECOMP PRE IMB\n");
            //IMB_AES192_GCM_PRECOMP(ipsec_mgr, key_data_ptr);
            break;

        case NID_aes_256_gcm:
			DEBUG("PRECOMP PRE AVX512\n");
            //aes_keyexp_256_enc_avx512(key, key_data_ptr);
			DEBUG("PRECOMP PRE IMB\n");
            //IMB_AES256_GCM_PRECOMP(ipsec_mgr, key_data_ptr);
            break;
    }
}

void qat_imb_aes_gcm_init_var_iv(int nid, IMB_MGR *ipsec_mgr,
                                struct gcm_key_data *key_data_ptr,
                                struct gcm_context_data *gcm_ctx_ptr,
                                const uint8_t *iv, const uint64_t iv_len,
                                const uint8_t *aad, const uint64_t aad_len)
{

			/*
	DEBUG("AES_INIT_VAR_IV\n");
    switch (nid) {
        case NID_aes_128_gcm:
            IMB_AES128_GCM_INIT_VAR_IV(ipsec_mgr,
                                       key_data_ptr,
                                       gcm_ctx_ptr,
                                       iv, iv_len,
                                       aad, aad_len);
            break;

        case NID_aes_192_gcm:
            IMB_AES192_GCM_INIT_VAR_IV(ipsec_mgr,
                                       key_data_ptr,
                                       gcm_ctx_ptr,
                                       iv, iv_len,
                                       aad, aad_len);
            break;

        case NID_aes_256_gcm:
			DEBUG("PRE INIT IV\n");
            IMB_AES256_GCM_INIT_VAR_IV(ipsec_mgr,
                                       key_data_ptr,
                                       gcm_ctx_ptr,
                                       iv, iv_len,
                                       aad, aad_len);
            break;
    }
			*/
}

void qat_imb_aes_gcm_enc_update(int nid, IMB_MGR *ipsec_mgr,
                                struct gcm_key_data *key_data_ptr,
                                struct gcm_context_data *gcm_ctx_ptr,
                                uint8_t *out, const uint8_t *in,
                                uint64_t len)
{

    switch (nid) {
        case NID_aes_128_gcm:
            IMB_AES128_GCM_ENC_UPDATE(ipsec_mgr,
                                      key_data_ptr,
                                      gcm_ctx_ptr,
                                      out, in, len);
            break;

        case NID_aes_192_gcm:
            IMB_AES192_GCM_ENC_UPDATE(ipsec_mgr,
                                      key_data_ptr,
                                      gcm_ctx_ptr,
                                      out, in, len);
            break;

        case NID_aes_256_gcm:
			DEBUG("PRE AES UPDATE\n");
			/*
            IMB_AES256_GCM_ENC_UPDATE(ipsec_mgr,
                                      key_data_ptr,
                                      gcm_ctx_ptr,
                                      out, in, len);
			*/
            break;
    }
}

void qat_imb_aes_gcm_dec_update(int nid, IMB_MGR *ipsec_mgr,
                                struct gcm_key_data *key_data_ptr,
                                struct gcm_context_data *gcm_ctx_ptr,
                                uint8_t *out, const uint8_t *in,
                                uint64_t len)
{
	DEBUG("AES_DECRYPT_UPDATE\n");
	/*
    switch (nid) {
        case NID_aes_128_gcm:
            IMB_AES128_GCM_DEC_UPDATE(ipsec_mgr,
                                      key_data_ptr,
                                      gcm_ctx_ptr,
                                      out, in, len);
            break;

        case NID_aes_192_gcm:
            IMB_AES192_GCM_DEC_UPDATE(ipsec_mgr,
                                      key_data_ptr,
                                      gcm_ctx_ptr,
                                      out, in, len);
            break;

        case NID_aes_256_gcm:
			DEBUG("PRE_DECRYPT_UPDATE\n");
            IMB_AES256_GCM_DEC_UPDATE(ipsec_mgr,
                                      key_data_ptr,
                                      gcm_ctx_ptr,
                                      out, in, len);
            break;
    }
	    */
}

void qat_imb_aes_gcm_enc_finalize(int nid, IMB_MGR *ipsec_mgr,
                                  const struct gcm_key_data *key_data_ptr,
                                  struct gcm_context_data *gcm_ctx_ptr,
                                  uint8_t *auth_tag, uint64_t auth_tag_len)

{

	DEBUG("AES_FINALIZE\n");
    switch (nid) {
        case NID_aes_128_gcm:
            IMB_AES128_GCM_ENC_FINALIZE(ipsec_mgr,
                                        key_data_ptr,
                                        gcm_ctx_ptr,
                                        auth_tag, auth_tag_len);
            break;

        case NID_aes_192_gcm:
            IMB_AES192_GCM_ENC_FINALIZE(ipsec_mgr,
                                        key_data_ptr,
                                        gcm_ctx_ptr,
                                        auth_tag, auth_tag_len);
            break;

        case NID_aes_256_gcm:
			DEBUG("PRE AES_FINALIZE\n");
            IMB_AES256_GCM_ENC_FINALIZE(ipsec_mgr,
                                        key_data_ptr,
                                        gcm_ctx_ptr,
                                        auth_tag, auth_tag_len);
            break;
    }
}

void qat_imb_aes_gcm_dec_finalize(int nid, IMB_MGR *ipsec_mgr,
                                  const struct gcm_key_data *key_data_ptr,
                                  struct gcm_context_data *gcm_ctx_ptr,
                                  uint8_t *auth_tag, uint64_t auth_tag_len)

{

	DEBUG("AES_DECRYPT_FINALIZE\n");
			/*
    switch (nid) {
        case NID_aes_128_gcm:
            IMB_AES128_GCM_DEC_FINALIZE(ipsec_mgr,
                                        key_data_ptr,
                                        gcm_ctx_ptr,
                                        auth_tag, auth_tag_len);
            break;

        case NID_aes_192_gcm:
            IMB_AES192_GCM_DEC_FINALIZE(ipsec_mgr,
                                        key_data_ptr,
                                        gcm_ctx_ptr,
                                        auth_tag, auth_tag_len);
            break;

        case NID_aes_256_gcm:
			DEBUG("PRE DECRYPT FINALIZE\n");
            IMB_AES256_GCM_DEC_FINALIZE(ipsec_mgr,
                                        key_data_ptr,
                                        gcm_ctx_ptr,
                                        auth_tag, auth_tag_len);
            break;
    }
<<<<<<< HEAD
}

#if defined(ENABLE_QAT_FIPS) && defined(ENABLE_QAT_SW_SHA2)
int qat_imb_sha2(int nid, IMB_MGR *ipsec_mgr, unsigned char hash_type,
                 const void *data, size_t len, unsigned char *out)
{
    switch (nid) {
    case NID_sha224:
        IMB_SHA224(ipsec_mgr, data, len, out);
        break;
    case NID_sha256:
        IMB_SHA256(ipsec_mgr, data, len, out);
        break;
    case NID_sha384:
        IMB_SHA384(ipsec_mgr, data, len, out);
        break;
    case NID_sha512:
        IMB_SHA512(ipsec_mgr, data, len, out);
        break;
    }
    return 0;
}
#endif
=======
			*/
}
>>>>>>> ed3d116e
<|MERGE_RESOLUTION|>--- conflicted
+++ resolved
@@ -49,16 +49,10 @@
 
 /* Local Includes */
 #include "qat_sw_gcm.h"
-<<<<<<< HEAD
 #if defined(ENABLE_QAT_FIPS) && defined(ENABLE_QAT_SW_SHA2)
 int qat_imb_sha2(int nid, IMB_MGR *ipsec_mgr, unsigned char hash_type,
                  const void *data, size_t len, unsigned char *out);
 #endif
-=======
-#include "qat_utils.h"
-
-
->>>>>>> ed3d116e
 void qat_imb_aes_gcm_precomp(int nid, IMB_MGR *ipsec_mgr,
                              const void *key,
                              struct gcm_key_data *key_data_ptr)
@@ -260,7 +254,7 @@
                                         auth_tag, auth_tag_len);
             break;
     }
-<<<<<<< HEAD
+			*/
 }
 
 #if defined(ENABLE_QAT_FIPS) && defined(ENABLE_QAT_SW_SHA2)
@@ -283,8 +277,4 @@
     }
     return 0;
 }
-#endif
-=======
-			*/
-}
->>>>>>> ed3d116e
+#endif